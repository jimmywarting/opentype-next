{
  "name": "opentype.js",
  "description": "OpenType font parser",
<<<<<<< HEAD
  "version": "1.3.4",
  "sideEffects": false,
=======
  "version": "2.0.0",
>>>>>>> 4c639991
  "author": {
    "name": "Frederik De Bleser",
    "email": "frederik@debleser.be"
  },
  "keywords": [
    "graphics",
    "fonts",
    "font",
    "opentype",
    "otf",
    "ttf",
    "woff",
    "type"
  ],
  "license": "MIT",
  "repository": {
    "type": "git",
    "url": "git://github.com/opentypejs/opentype.js.git"
  },
  "main": "dist/opentype.js",
  "module": "dist/opentype.module.js",
  "bin": {
    "ot": "./bin/ot"
  },
  "scripts": {
    "start": "node ./bin/server.js",
    "watch": "rollup -c -w",
    "test": "mocha --require reify --recursive && jshint . && jscs .",
    "build": "rollup -c",
    "minify": "uglifyjs --source-map \"url='opentype.min.js.map'\" --compress --mangle --output ./dist/opentype.min.js -- ./dist/opentype.js",
    "dist": "npm run test && npm run build && npm run minify"
  },
  "files": [
    "LICENSE",
    "RELEASES.md",
    "README.md",
    "bin",
    "dist",
    "src"
  ],
  "engines": {
    "node": ">= 8.0.0"
  },
  "devDependencies": {
    "@babel/preset-env": "^7.20.2",
    "@rollup/plugin-buble": "^1.0.2",
    "@rollup/plugin-commonjs": "^24.0.1",
    "@rollup/plugin-node-resolve": "^15.0.1",
    "buble": "^0.20.0",
    "cross-env": "^7.0.3",
    "jscs": "^3.0.7",
    "jshint": "^2.13.6",
    "mocha": "^8.4.0",
    "reify": "^0.20.12",
    "rollup": "^3.14.0",
    "rollup-plugin-license": "^3.0.1",
    "uglify-js": "^3.17.4"
  },
  "browser": {
    "fs": false
  },
  "dependencies": {
    "string.prototype.codepointat": "^1.0.0",
    "tiny-inflate": "^1.0.3"
  }
}<|MERGE_RESOLUTION|>--- conflicted
+++ resolved
@@ -1,12 +1,8 @@
 {
   "name": "opentype.js",
   "description": "OpenType font parser",
-<<<<<<< HEAD
-  "version": "1.3.4",
+  "version": "2.0.0",
   "sideEffects": false,
-=======
-  "version": "2.0.0",
->>>>>>> 4c639991
   "author": {
     "name": "Frederik De Bleser",
     "email": "frederik@debleser.be"
