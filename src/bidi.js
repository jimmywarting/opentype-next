/**
 * Infer bidirectional properties for a given text and apply
 * the corresponding layout rules.
 */

import Tokenizer from './tokenizer.js';
import FeatureQuery from './features/featureQuery.js';
import arabicWordCheck from './features/arab/contextCheck/arabicWord.js';
import arabicSentenceCheck from './features/arab/contextCheck/arabicSentence.js';
import arabicPresentationForms from './features/arab/arabicPresentationForms.js';
import arabicRequiredLigatures from './features/arab/arabicRequiredLigatures.js';
import latinWordCheck from './features/latn/contextCheck/latinWord.js';
import latinLigature from './features/latn/latinLigatures.js';
<<<<<<< HEAD
import thaiWordCheck from './features/thai/contextCheck/thaiWord.js';
import thaiGlyphComposition from './features/thai/thaiGlyphComposition.js';
import thaiLigatures from './features/thai/thaiLigatures.js';
import thaiRequiredLigatures from './features/thai/thaiRequiredLigatures.js';
=======
import unicodeVariationSequenceCheck from './features/unicode/contextCheck/variationSequenceCheck.js';
import unicodeVariationSequences from './features/unicode/variationSequences.js';
>>>>>>> 1b610100

/**
 * Create Bidi. features
 * @param {string} baseDir text base direction. value either 'ltr' or 'rtl'
 */
function Bidi(baseDir) {
    this.baseDir = baseDir || 'ltr';
    this.tokenizer = new Tokenizer();
    this.featuresTags = {};
}

/**
 * Sets Bidi text
 * @param {string} text a text input
 */
Bidi.prototype.setText = function (text) {
    this.text = text;
};

/**
 * Store essential context checks:
 * arabic word check for applying gsub features
 * arabic sentence check for adjusting arabic layout
 */
Bidi.prototype.contextChecks = ({
    latinWordCheck,
    arabicWordCheck,
    arabicSentenceCheck,
<<<<<<< HEAD
    thaiWordCheck
=======
    unicodeVariationSequenceCheck
>>>>>>> 1b610100
});

/**
 * Register arabic word check
 */
function registerContextChecker(checkId) {
    const check = this.contextChecks[`${checkId}Check`];
    return this.tokenizer.registerContextChecker(
        checkId, check.startCheck, check.endCheck
    );
}

/**
 * Perform pre tokenization procedure then
 * tokenize text input
 */
function tokenizeText() {
    registerContextChecker.call(this, 'latinWord');
    registerContextChecker.call(this, 'arabicWord');
    registerContextChecker.call(this, 'arabicSentence');
<<<<<<< HEAD
    registerContextChecker.call(this, 'thaiWord');
=======
    registerContextChecker.call(this, 'unicodeVariationSequence');
>>>>>>> 1b610100
    return this.tokenizer.tokenize(this.text);
}

/**
 * Reverse arabic sentence layout
 * TODO: check base dir before applying adjustments - priority low
 */
function reverseArabicSentences() {
    const ranges = this.tokenizer.getContextRanges('arabicSentence');
    ranges.forEach(range => {
        let rangeTokens = this.tokenizer.getRangeTokens(range);
        this.tokenizer.replaceRange(
            range.startIndex,
            range.endOffset,
            rangeTokens.reverse()
        );
    });
}

/**
 * Register supported features tags
 * @param {script} script script tag
 * @param {Array} tags features tags list
 */
Bidi.prototype.registerFeatures = function (script, tags) {
    const supportedTags = tags.filter(
        tag => this.query.supports({script, tag})
    );
    if (!Object.prototype.hasOwnProperty.call(this.featuresTags, script)) {
        this.featuresTags[script] = supportedTags;
    } else {
        this.featuresTags[script] =
        this.featuresTags[script].concat(supportedTags);
    }
};

/**
 * Apply GSUB features
 * @param {Array} tagsList a list of features tags
 * @param {string} script a script tag
 * @param {Font} font opentype font instance
 */
Bidi.prototype.applyFeatures = function (font, features) {
    if (!font) throw new Error(
        'No valid font was provided to apply features'
    );
    if (!this.query) this.query = new FeatureQuery(font);
    for (let f = 0; f < features.length; f++) {
        const feature = features[f];
        if (!this.query.supports({script: feature.script})) continue;
        this.registerFeatures(feature.script, feature.tags);
    }
};

/**
 * Register a state modifier
 * @param {string} modifierId state modifier id
 * @param {function} condition a predicate function that returns true or false
 * @param {function} modifier a modifier function to set token state
 */
Bidi.prototype.registerModifier = function (modifierId, condition, modifier) {
    this.tokenizer.registerModifier(modifierId, condition, modifier);
};

/**
 * Check if 'glyphIndex' is registered
 */
function checkGlyphIndexStatus() {
    if (this.tokenizer.registeredModifiers.indexOf('glyphIndex') === -1) {
        throw new Error(
            'glyphIndex modifier is required to apply ' +
            'arabic presentation features.'
        );
    }
}

/**
 * Apply arabic presentation forms features
 */
function applyArabicPresentationForms() {
    const script = 'arab';
    if (!Object.prototype.hasOwnProperty.call(this.featuresTags, script)) return;
    checkGlyphIndexStatus.call(this);
    const ranges = this.tokenizer.getContextRanges('arabicWord');
    ranges.forEach(range => {
        arabicPresentationForms.call(this, range);
    });
}

/**
 * Apply required arabic ligatures
 */
function applyArabicRequireLigatures() {
    if (!this.hasFeatureEnabled('arab', 'rlig')) return;
    checkGlyphIndexStatus.call(this);
    const ranges = this.tokenizer.getContextRanges('arabicWord');
    ranges.forEach(range => {
        arabicRequiredLigatures.call(this, range);
    });
}

/**
 * Apply required arabic ligatures
 */
function applyLatinLigatures() {
    if (!this.hasFeatureEnabled('latn', 'liga')) return;
    checkGlyphIndexStatus.call(this);
    const ranges = this.tokenizer.getContextRanges('latinWord');
    ranges.forEach(range => {
        latinLigature.call(this, range);
    });
}

function applyUnicodeVariationSequences() {
    const ranges = this.tokenizer.getContextRanges('unicodeVariationSequence');
    ranges.forEach(range => {
        unicodeVariationSequences.call(this, range);
    });
}

/**
 * Apply available thai features
 */
function applyThaiFeatures() {
    checkGlyphIndexStatus.call(this);
    const ranges = this.tokenizer.getContextRanges('thaiWord');
    ranges.forEach(range => {
        if (this.hasFeatureEnabled('thai', 'liga')) thaiLigatures.call(this, range);
        if (this.hasFeatureEnabled('thai', 'rlig')) thaiRequiredLigatures.call(this, range);
        if (this.hasFeatureEnabled('thai', 'ccmp')) thaiGlyphComposition.call(this, range);
    });

}

/**
 * Check if a context is registered
 * @param {string} contextId context id
 */
Bidi.prototype.checkContextReady = function (contextId) {
    return !!this.tokenizer.getContext(contextId);
};

/**
 * Apply features to registered contexts
 *
 * - A Glyph Composition (ccmp) feature should be always applied
 * https://learn.microsoft.com/en-us/typography/opentype/spec/features_ae#tag-ccmp
 */
Bidi.prototype.applyFeaturesToContexts = function () {
    if (this.checkContextReady('arabicWord')) {
        applyArabicPresentationForms.call(this);
        applyArabicRequireLigatures.call(this);
    }
    if (this.checkContextReady('latinWord')) {
        applyLatinLigatures.call(this);
    }
    if (this.checkContextReady('arabicSentence')) {
        reverseArabicSentences.call(this);
    }
<<<<<<< HEAD
    if (this.checkContextReady('thaiWord')) {
        applyThaiFeatures.call(this);
    }
};

/**
 * Check whatever feature is successfully enabled for a script
 * @param {string} script
 * @param {string} tag feature name
 * @returns {boolean}
 */
Bidi.prototype.hasFeatureEnabled = function(script, tag) {
    return (this.featuresTags[script] || []).indexOf(tag) !== -1;
=======
    if (this.checkContextReady('unicodeVariationSequence')) {
        applyUnicodeVariationSequences.call(this);
    }
>>>>>>> 1b610100
};

/**
 * process text input
 * @param {string} text an input text
 */
Bidi.prototype.processText = function(text) {
    if (!this.text || this.text !== text) {
        this.setText(text);
        tokenizeText.call(this);
        this.applyFeaturesToContexts();
    }
};

/**
 * Process a string of text to identify and adjust
 * bidirectional text entities.
 * @param {string} text input text
 */
Bidi.prototype.getBidiText = function (text) {
    this.processText(text);
    return this.tokenizer.getText();
};

/**
 * Get the current state index of each token
 * @param {text} text an input text
 */
Bidi.prototype.getTextGlyphs = function (text) {
    this.processText(text);
    let indexes = [];
    for (let i = 0; i < this.tokenizer.tokens.length; i++) {
        const token = this.tokenizer.tokens[i];
        if (token.state.deleted) continue;
        const index = token.activeState.value;
        indexes.push(Array.isArray(index) ? index[0] : index);
    }
    return indexes;
};

export default Bidi;<|MERGE_RESOLUTION|>--- conflicted
+++ resolved
@@ -11,15 +11,12 @@
 import arabicRequiredLigatures from './features/arab/arabicRequiredLigatures.js';
 import latinWordCheck from './features/latn/contextCheck/latinWord.js';
 import latinLigature from './features/latn/latinLigatures.js';
-<<<<<<< HEAD
 import thaiWordCheck from './features/thai/contextCheck/thaiWord.js';
 import thaiGlyphComposition from './features/thai/thaiGlyphComposition.js';
 import thaiLigatures from './features/thai/thaiLigatures.js';
 import thaiRequiredLigatures from './features/thai/thaiRequiredLigatures.js';
-=======
 import unicodeVariationSequenceCheck from './features/unicode/contextCheck/variationSequenceCheck.js';
 import unicodeVariationSequences from './features/unicode/variationSequences.js';
->>>>>>> 1b610100
 
 /**
  * Create Bidi. features
@@ -48,11 +45,8 @@
     latinWordCheck,
     arabicWordCheck,
     arabicSentenceCheck,
-<<<<<<< HEAD
-    thaiWordCheck
-=======
+    thaiWordCheck,
     unicodeVariationSequenceCheck
->>>>>>> 1b610100
 });
 
 /**
@@ -73,11 +67,8 @@
     registerContextChecker.call(this, 'latinWord');
     registerContextChecker.call(this, 'arabicWord');
     registerContextChecker.call(this, 'arabicSentence');
-<<<<<<< HEAD
     registerContextChecker.call(this, 'thaiWord');
-=======
     registerContextChecker.call(this, 'unicodeVariationSequence');
->>>>>>> 1b610100
     return this.tokenizer.tokenize(this.text);
 }
 
@@ -237,9 +228,11 @@
     if (this.checkContextReady('arabicSentence')) {
         reverseArabicSentences.call(this);
     }
-<<<<<<< HEAD
     if (this.checkContextReady('thaiWord')) {
         applyThaiFeatures.call(this);
+    }
+    if (this.checkContextReady('unicodeVariationSequence')) {
+        applyUnicodeVariationSequences.call(this);
     }
 };
 
@@ -251,11 +244,6 @@
  */
 Bidi.prototype.hasFeatureEnabled = function(script, tag) {
     return (this.featuresTags[script] || []).indexOf(tag) !== -1;
-=======
-    if (this.checkContextReady('unicodeVariationSequence')) {
-        applyUnicodeVariationSequences.call(this);
-    }
->>>>>>> 1b610100
 };
 
 /**
